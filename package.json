{
  "name": "ts-numbers",
  "type": "module",
  "version": "0.1.0",
  "description": "A powerful yet lightweight library for formatting and parsing numbers.",
  "author": "Chris Breuer <chris@stacksjs.org>",
  "license": "MIT",
  "homepage": "https://github.com/stacksjs/ts-numbers#readme",
  "repository": {
    "type": "git",
    "url": "git+https://github.com/stacksjs/ts-numbers.git"
  },
  "bugs": {
    "url": "https://github.com/stacksjs/ts-numbers/issues"
  },
  "keywords": [
    "numbers",
    "autonumeric",
    "currency",
    "temperature",
    "weights",
    "length",
    "phone numbers",
    "scientific notation",
    "input events",
    "extended persistence",
    "style rules",
    "formatting",
    "parsing",
    "typescript"
  ],
  "exports": {
    ".": {
      "types": "./dist/index.d.ts",
      "import": "./dist/index.js"
    },
    "./*": {
      "import": "./dist/*"
    }
  },
  "module": "./dist/index.js",
  "types": "./dist/index.d.ts",
  "files": ["README.md", "dist"],
  "scripts": {
    "build": "bun --bun build.ts",
    "fresh": "bunx rimraf node_modules/ bun.lock && bun i",
    "prepublishOnly": "bun --bun run build",
    "test": "bun test",
    "lint": "bunx --bun eslint .",
    "lint:fix": "bunx --bun eslint . --fix",
    "changelog": "bunx logsmith --verbose",
    "changelog:generate": "bunx logsmith --output CHANGELOG.md",
    "release": "bun run changelog:generate && bunx bumpx prompt --recursive",
    "postinstall": "bunx git-hooks",
    "dev:docs": "bun --bun vitepress dev docs",
    "build:docs": "bun --bun vitepress build docs",
    "preview:docs": "bun --bun vitepress preview docs",
    "typecheck": "bun --bun tsc --noEmit"
  },
  "devDependencies": {
    "@happy-dom/global-registrator": "^17.4.4",
    "@stacksjs/bumpx": "^0.1.84",
    "@stacksjs/docs": "^0.70.23",
    "@stacksjs/eslint-config": "^4.10.2-beta.3",
    "@stacksjs/gitlint": "^0.1.5",
<<<<<<< HEAD
    "@stacksjs/logsmith": "^0.1.8",
    "@types/bun": "^1.2.10",
    "buddy-bot": "^0.9.8",
=======
    "@stacksjs/logsmith": "^0.1.18",
    "@types/bun": "^1.2.23",
    "buddy-bot": "^0.8.9",
>>>>>>> 951f3544
    "bun-git-hooks": "^0.2.19",
    "bun-plugin-dtsx": "^0.21.12",
    "bunfig": "^0.8.2",
    "typescript": "^5.9.3"
  },
  "overrides": {
    "unconfig": "0.3.10"
  },
  "git-hooks": {
    "pre-commit": {
      "staged-lint": {
        "*.{js,ts,json,yaml,yml,md}": "bunx --bun eslint --fix"
      }
    },
    "commit-msg": "bunx gitlint --edit .git/COMMIT_EDITMSG"
  }
}<|MERGE_RESOLUTION|>--- conflicted
+++ resolved
@@ -63,15 +63,9 @@
     "@stacksjs/docs": "^0.70.23",
     "@stacksjs/eslint-config": "^4.10.2-beta.3",
     "@stacksjs/gitlint": "^0.1.5",
-<<<<<<< HEAD
-    "@stacksjs/logsmith": "^0.1.8",
-    "@types/bun": "^1.2.10",
-    "buddy-bot": "^0.9.8",
-=======
     "@stacksjs/logsmith": "^0.1.18",
     "@types/bun": "^1.2.23",
-    "buddy-bot": "^0.8.9",
->>>>>>> 951f3544
+    "buddy-bot": "^0.9.8",
     "bun-git-hooks": "^0.2.19",
     "bun-plugin-dtsx": "^0.21.12",
     "bunfig": "^0.8.2",
