--- conflicted
+++ resolved
@@ -67,15 +67,9 @@
     "@types/bun": "^1.2.23",
     "buddy-bot": "^0.9.8",
     "bun-git-hooks": "^0.2.19",
-<<<<<<< HEAD
-    "bun-plugin-dtsx": "^0.21.9",
+    "bun-plugin-dtsx": "^0.21.12",
     "bunfig": "^0.15.0",
-    "typescript": "^5.8.3"
-=======
-    "bun-plugin-dtsx": "^0.21.12",
-    "bunfig": "^0.8.2",
     "typescript": "^5.9.3"
->>>>>>> f409d7a5
   },
   "overrides": {
     "unconfig": "0.3.10"
