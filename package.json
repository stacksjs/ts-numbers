--- conflicted
+++ resolved
@@ -58,13 +58,8 @@
     "typecheck": "bun --bun tsc --noEmit"
   },
   "devDependencies": {
-<<<<<<< HEAD
     "@happy-dom/global-registrator": "^19.0.2",
-    "@stacksjs/bumpx": "^0.1.17",
-=======
-    "@happy-dom/global-registrator": "^17.4.4",
     "@stacksjs/bumpx": "^0.1.84",
->>>>>>> 6b6f5396
     "@stacksjs/docs": "^0.70.23",
     "@stacksjs/eslint-config": "^4.14.0-beta.3",
     "@stacksjs/gitlint": "^0.1.5",
